--- conflicted
+++ resolved
@@ -16,13 +16,8 @@
 datafusion-expr = ">=40.0.0,<42"
 prost = ">=0.12,<0.14"
 prost-types = ">=0.12,<0.14"
-<<<<<<< HEAD
-datafusion-optimizer = ">=40.0.0, <42"
-datafusion-sql = ">=40.0.0,<41"
-=======
 datafusion-optimizer = ">=40.0.0,<42"
 datafusion-sql = ">=40.0.0,<42"
->>>>>>> f3e32aa7
 futures = "0.3"
 async-trait = "0.1"
 arrow = ">=52.2.0,<53"
